package apid

import (
	"errors"
	"fmt"
	"net/http"
	"sync"
	"sync/atomic"
	"time"

	"github.com/gorilla/mux"
	"github.com/sensu/sensu-go/backend/apid/controllers"
	"github.com/sensu/sensu-go/backend/apid/middlewares"
	"github.com/sensu/sensu-go/backend/apid/routers"
	"github.com/sensu/sensu-go/backend/store"
	"github.com/sensu/sensu-go/types"
)

// APId is the backend HTTP API.
type APId struct {
	stopping   chan struct{}
	running    *atomic.Value
	wg         *sync.WaitGroup
	errChan    chan error
	httpServer *http.Server

	BackendStatus func() types.StatusMap
	Host          string
	Port          int
	Store         store.Store
	TLS           *types.TLSOptions
}

// Start Apid.
func (a *APId) Start() error {
	if a.Store == nil {
		return errors.New("no store found")
	}

	a.stopping = make(chan struct{}, 1)
	a.running = &atomic.Value{}
	a.wg = &sync.WaitGroup{}

	a.errChan = make(chan error, 1)

	router := mux.NewRouter()
	registerAuthenticationResources(router, a.Store)
	registerRestrictedResources(router, a.Store, a.BackendStatus)

	a.httpServer = &http.Server{
		Addr:         fmt.Sprintf("%s:%d", a.Host, a.Port),
		Handler:      router,
		WriteTimeout: 15 * time.Second,
		ReadTimeout:  15 * time.Second,
	}

	logger.Info("starting apid on address: ", a.httpServer.Addr)
	a.wg.Add(1)

	go func() {
		defer a.wg.Done()
		var err error
		if a.TLS != nil {
			err = a.httpServer.ListenAndServeTLS(a.TLS.CertFile, a.TLS.KeyFile)
		} else {
			err = a.httpServer.ListenAndServe()
		}
		// TODO (JK): need a way to handle closing things like errChan, etc.
		// in cases where there's a failure to start the daemon
		if err != nil && err != http.ErrServerClosed {
			a.errChan <- fmt.Errorf("failed to start http/https server %s", err.Error())
		}
	}()

	return nil
}

// Stop httpApi.
func (a *APId) Stop() error {
	if err := a.httpServer.Shutdown(nil); err != nil {
		// failure/timeout shutting down the server gracefully
		logger.Error("failed to shutdown http server gracefully - forcing shutdown")
		if closeErr := a.httpServer.Close(); closeErr != nil {
			logger.Error("failed to shutdown http server forcefully")
		}
	}

	a.running.Store(false)
	close(a.stopping)
	a.wg.Wait()
	close(a.errChan)

	return nil
}

// Status returns an error if httpApi is unhealthy.
func (a *APId) Status() error {
	return nil
}

// Err returns a channel to listen for terminal errors on.
func (a *APId) Err() <-chan error {
	return a.errChan
}

func registerAuthenticationResources(router *mux.Router, store store.Store) {
	authRouter := NewSubrouter(
		router.NewRoute(),
		middlewares.SimpleLogger{},
		middlewares.RefreshToken{},
	)

	authenticationController := controllers.AuthenticationController{Store: store}
	authenticationController.Register(authRouter)
}

func mountRouters(parent *mux.Router, subRouters ...routers.Router) {
	for _, subRouter := range subRouters {
		subRouter.Mount(parent)
	}
}

func registerRestrictedResources(
	router *mux.Router,
	store store.Store,
	bStatus func() types.StatusMap,
) {
	commonRouter := NewSubrouter(
		router.NewRoute(),
		middlewares.SimpleLogger{},
		middlewares.Environment{Store: store},
		middlewares.Authentication{},
		middlewares.AllowList{Store: store},
		middlewares.Authorization{Store: store},
	)

	mountRouters(
		commonRouter,
		routers.NewChecksRouter(store),
		routers.NewEventsRouter(store),
<<<<<<< HEAD
		routers.NewHandlersRouter(store),
=======
>>>>>>> f58e06a7
		routers.NewMutatorsRouter(store),
		routers.NewUsersRouter(store),
	)

	assetsController := &controllers.AssetsController{
		Store: store,
	}
	assetsController.Register(commonRouter)

	authenticationController := &controllers.AuthenticationController{
		Store: store,
	}
	authenticationController.Register(commonRouter)

	entitiesController := &controllers.EntitiesController{
		Store: store,
	}
	entitiesController.Register(commonRouter)

	environmentsController := &controllers.EnvironmentsController{
		Store: store,
	}
	environmentsController.Register(commonRouter)

	filtersController := &controllers.FiltersController{
		Store: store,
	}
	filtersController.Register(commonRouter)

	healthController := &controllers.HealthController{
		Store:  store,
		Status: bStatus,
	}
	healthController.Register(commonRouter)

	infoController := &controllers.InfoController{
		Store:  store,
		Status: bStatus,
	}
	infoController.Register(commonRouter)

	organizationsController := &controllers.OrganizationsController{
		Store: store,
	}
	organizationsController.Register(commonRouter)

	rolesController := &controllers.RolesController{
		Store: store,
	}
	rolesController.Register(commonRouter)

	graphqlController := &controllers.GraphController{Store: store}
	graphqlController.Register(commonRouter)
}<|MERGE_RESOLUTION|>--- conflicted
+++ resolved
@@ -138,10 +138,7 @@
 		commonRouter,
 		routers.NewChecksRouter(store),
 		routers.NewEventsRouter(store),
-<<<<<<< HEAD
 		routers.NewHandlersRouter(store),
-=======
->>>>>>> f58e06a7
 		routers.NewMutatorsRouter(store),
 		routers.NewUsersRouter(store),
 	)
