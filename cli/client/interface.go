package client

import "github.com/sensu/sensu-go/types"

// APIClient client methods across the Sensu API
type APIClient interface {
	AssetAPIClient
	CheckAPIClient
	EntityAPIClient
<<<<<<< HEAD
	UserAPIClient
=======
	EventAPIClient
	HandlerAPIClient
>>>>>>> 204cee17
}

// AssetAPIClient client methods for assets
type AssetAPIClient interface {
	ListAssets() ([]types.Asset, error)
	CreateAsset(*types.Asset) error
}

// CheckAPIClient client methods for checks
type CheckAPIClient interface {
	ListChecks() ([]types.Check, error)
	CreateCheck(*types.Check) error
	DeleteCheck(*types.Check) error
}

// EntityAPIClient client methods for entities
type EntityAPIClient interface {
	ListEntities() ([]types.Entity, error)
	FetchEntity(ID string) (types.Entity, error)
}

// EventAPIClient client methods for events
type EventAPIClient interface {
	ListEvents() ([]types.Event, error)
}

// HandlerAPIClient client methods for handlers
type HandlerAPIClient interface {
	ListHandlers() ([]types.Handler, error)
	CreateHandler(*types.Handler) error
	DeleteHandler(*types.Handler) error
<<<<<<< HEAD
}

// EntityAPIClient client methods for checks
type EntityAPIClient interface {
	ListEntities() ([]types.Entity, error)
	FetchEntity(ID string) (types.Entity, error)
}

// CheckAPIClient client methods for checks
type UserAPIClient interface {
	CreateUser(*types.User) error
=======
>>>>>>> 204cee17
}<|MERGE_RESOLUTION|>--- conflicted
+++ resolved
@@ -7,12 +7,9 @@
 	AssetAPIClient
 	CheckAPIClient
 	EntityAPIClient
-<<<<<<< HEAD
-	UserAPIClient
-=======
 	EventAPIClient
 	HandlerAPIClient
->>>>>>> 204cee17
+	UserAPIClient
 }
 
 // AssetAPIClient client methods for assets
@@ -44,18 +41,9 @@
 	ListHandlers() ([]types.Handler, error)
 	CreateHandler(*types.Handler) error
 	DeleteHandler(*types.Handler) error
-<<<<<<< HEAD
 }
 
-// EntityAPIClient client methods for checks
-type EntityAPIClient interface {
-	ListEntities() ([]types.Entity, error)
-	FetchEntity(ID string) (types.Entity, error)
-}
-
-// CheckAPIClient client methods for checks
+// UserAPIClient client methods for checks
 type UserAPIClient interface {
 	CreateUser(*types.User) error
-=======
->>>>>>> 204cee17
 }