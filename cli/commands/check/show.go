--- conflicted
+++ resolved
@@ -71,13 +71,12 @@
 				Value: r.Command,
 			},
 			{
-<<<<<<< HEAD
 				Label: "Cron",
 				Value: r.Cron,
-=======
+			},
+			{
 				Label: "Timeout",
 				Value: strconv.FormatInt(int64(r.Timeout), 10),
->>>>>>> fb035809
 			},
 			{
 				Label: "Subscriptions",
