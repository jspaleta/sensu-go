--- conflicted
+++ resolved
@@ -7,12 +7,9 @@
 
 ## Unreleased
 ### Added
-<<<<<<< HEAD
 - Add .gitattributes file with merge stratety for the Changelog.
-=======
 - Context switcher added for dashboard
 - Add api support for adhoc check requests.
->>>>>>> 55ff4264
 
 ### Changed
 - Silenced `begin` supports human readable time (Format: Jan 02 2006 3:04PM MST)
