--- conflicted
+++ resolved
@@ -74,11 +74,7 @@
 
     local outfile="target/${goos}-${goarch}/${subdir}/${cmd}"
 
-<<<<<<< HEAD
-	GOOS=$goos GOARCH=$goarch go build -o $outfile ${REPO_PATH}/${subdir}/${cmd}/...
-=======
     GOOS=$goos GOARCH=$goarch go build -i -o $outfile ${REPO_PATH}/${subdir}/${cmd}/...
->>>>>>> 1d78033c
 
     echo $outfile
 }
@@ -102,11 +98,7 @@
     local ldflags+=" -X $version_pkg.BuildDate=${build_date}"
     local ldflags+=" -X $version_pkg.BuildSHA=${build_sha}"
 
-<<<<<<< HEAD
-	CGO_ENABLED=0 GOOS=$goos GOARCH=$goarch go build -ldflags "${ldflags}" -o $outfile ${REPO_PATH}/${cmd}/cmd/...
-=======
     CGO_ENABLED=0 GOOS=$goos GOARCH=$goarch go build -ldflags "${ldflags}" -i -o $outfile ${REPO_PATH}/${cmd}/cmd/...
->>>>>>> 1d78033c
 
     echo $outfile
 }
@@ -201,43 +193,6 @@
 }
 
 docker_commands () {
-<<<<<<< HEAD
-  # make this one var (push or release - master or versioned)
-	local push=$1
-	local release=$2
-	local build_sha=$(git rev-parse HEAD)
-
-	for cmd in cat false sleep true; do
-		echo "Building tools/$cmd for linux-amd64"
-		build_tool_binary linux amd64 $cmd "tools"
-	done
-
-	for cmd in slack; do
-		echo "Building handlers/$cmd for linux-amd64"
-		build_tool_binary linux amd64 $cmd "handlers"
-	done
-
-	# install_dashboard_deps
-	# build_dashboard
-	# bundle_static_assets
-
-	for cmd in agent backend cli; do
-		echo "Building $cmd for linux-amd64"
-		local cmd_name=$(cmd_name_map $cmd)
-		build_binary linux amd64 $cmd $cmd_name
-	done
-
-	docker build --label build.sha=${build_sha} -t sensuapp/sensu-go:master .
-
-	# push master - tags and pushes latest master docker build only
-	if [ "$push" == "push" ] && [ "$release" == "master" ]; then
-		docker push sensuapp/sensu-go:master
-	# push versioned - tags and pushes with version pulled from
-	# version/prerelease/iteration files
-	elif [ "$push" == "push" ] && [ "$release" == "versioned" ]; then
-		local version_alpha=$(echo sensuapp/sensu-go:$(cat version/version.txt)-alpha)
-		local version_alpha_iteration=$(echo sensuapp/sensu-go:$(cat version/version.txt)-$(cat version/prerelease.txt).$(cat version/iteration.txt))
-=======
     # make this one var (push or release - master or versioned)
     local push=$1
     local release=$2
@@ -275,7 +230,6 @@
         docker login -u="$DOCKER_USERNAME" -p="$DOCKER_PASSWORD"
         local version_alpha=$(echo sensuapp/sensu-go:$(cat version/version.txt)-alpha)
         local version_alpha_iteration=$(echo sensuapp/sensu-go:$(cat version/version.txt)-$(cat version/prerelease.txt).$(cat version/iteration.txt))
->>>>>>> 1d78033c
         docker tag sensuapp/sensu-go:master sensuapp/sensu-go:latest
         docker push sensuapp/sensu-go:latest
         docker tag sensuapp/sensu-go:master $version_alpha_iteration
